package driver

import (
	"encoding/json"
	"fmt"
	"log"
	"net"
	"os"
	"os/exec"
	"path/filepath"
	"regexp"
	"runtime"
	"strconv"
	"strings"
	"sync"
	"syscall"
	"time"

	docker "github.com/fsouza/go-dockerclient"

	"github.com/hashicorp/go-multierror"
	"github.com/hashicorp/go-plugin"
	"github.com/hashicorp/nomad/client/allocdir"
	"github.com/hashicorp/nomad/client/config"
	"github.com/hashicorp/nomad/client/driver/env"
	"github.com/hashicorp/nomad/client/driver/executor"
	dstructs "github.com/hashicorp/nomad/client/driver/structs"
	cstructs "github.com/hashicorp/nomad/client/structs"
	"github.com/hashicorp/nomad/helper/discover"
	"github.com/hashicorp/nomad/helper/fields"
	shelpers "github.com/hashicorp/nomad/helper/stats"
	"github.com/hashicorp/nomad/nomad/structs"
	"github.com/mitchellh/mapstructure"
)

func dockerLogger(logger *log.Logger, alloc, task string) func(level string, message string, v ...interface{}) {
	return func(level string, message string, v ...interface{}) {
		logLine := fmt.Sprintf("[%s] driver.docker [%s:%s]: %v", level, alloc, task, message)
		logger.Printf(logLine, v...)
	}
}

var (
	// We store the clients globally to cache the connection to the docker daemon.
	createClients sync.Once

	// client is a docker client with a timeout of 1 minute. This is for doing
	// all operations with the docker daemon besides which are not long running
	// such as creating, killing containers, etc.
	client *docker.Client

	// waitClient is a docker client with no timeouts. This is used for long
	// running operations such as waiting on containers and collect stats
	waitClient *docker.Client

	// The statistics the Docker driver exposes
	DockerMeasuredMemStats = []string{"RSS", "Cache", "Swap", "Max Usage"}
	DockerMeasuredCpuStats = []string{"Throttled Periods", "Throttled Time", "Percent"}

	// recoverableErrTimeouts returns a recoverable error if the error was due
	// to timeouts
	recoverableErrTimeouts = func(err error) *structs.RecoverableError {
		r := false
		if strings.Contains(err.Error(), "Client.Timeout exceeded while awaiting headers") ||
			strings.Contains(err.Error(), "EOF") {
			r = true
		}
		return structs.NewRecoverableError(err, r)
	}
)

const (
	// NoSuchContainerError is returned by the docker daemon if the container
	// does not exist.
	NoSuchContainerError = "No such container"

	// The key populated in Node Attributes to indicate presence of the Docker
	// driver
	dockerDriverAttr = "driver.docker"

	// dockerSELinuxLabelConfigOption is the key for configuring the
	// SELinux label for binds.
	dockerSELinuxLabelConfigOption = "docker.volumes.selinuxlabel"

	// dockerVolumesConfigOption is the key for enabling the use of custom
	// bind volumes to arbitrary host paths.
	dockerVolumesConfigOption  = "docker.volumes.enabled"
	dockerVolumesConfigDefault = true

	// dockerPrivilegedConfigOption is the key for running containers in
	// Docker's privileged mode.
	dockerPrivilegedConfigOption = "docker.privileged.enabled"

	// dockerTimeout is the length of time a request can be outstanding before
	// it is timed out.
<<<<<<< HEAD
	dockerTimeout = 10 * time.Minute

	DEBUG = "DEBUG"

	INFO = "INFO"

	ERR = "ERR"
=======
	dockerTimeout = 5 * time.Minute
>>>>>>> 288c329c
)

type DockerDriver struct {
	DriverContext
	dockerLogger func(level string, message string, v ...interface{})
}

type DockerDriverAuth struct {
	Username      string `mapstructure:"username"`       // username for the registry
	Password      string `mapstructure:"password"`       // password to access the registry
	Email         string `mapstructure:"email"`          // email address of the user who is allowed to access the registry
	ServerAddress string `mapstructure:"server_address"` // server address of the registry
}

type DockerLoggingOpts struct {
	Type      string              `mapstructure:"type"`
	ConfigRaw []map[string]string `mapstructure:"config"`
	Config    map[string]string   `mapstructure:"-"`
}

type DockerDriverConfig struct {
	ImageName        string              `mapstructure:"image"`              // Container's Image Name
	LoadImages       []string            `mapstructure:"load"`               // LoadImage is array of paths to image archive files
	Command          string              `mapstructure:"command"`            // The Command/Entrypoint to run when the container starts up
	Args             []string            `mapstructure:"args"`               // The arguments to the Command/Entrypoint
	IpcMode          string              `mapstructure:"ipc_mode"`           // The IPC mode of the container - host and none
	NetworkMode      string              `mapstructure:"network_mode"`       // The network mode of the container - host, nat and none
	PidMode          string              `mapstructure:"pid_mode"`           // The PID mode of the container - host and none
	UTSMode          string              `mapstructure:"uts_mode"`           // The UTS mode of the container - host and none
	UsernsMode       string              `mapstructure:"userns_mode"`        // The User namespace mode of the container - host and none
	PortMapRaw       []map[string]int    `mapstructure:"port_map"`           //
	PortMap          map[string]int      `mapstructure:"-"`                  // A map of host port labels and the ports exposed on the container
	Privileged       bool                `mapstructure:"privileged"`         // Flag to run the container in privileged mode
	DNSServers       []string            `mapstructure:"dns_servers"`        // DNS Server for containers
	DNSSearchDomains []string            `mapstructure:"dns_search_domains"` // DNS Search domains for containers
	Hostname         string              `mapstructure:"hostname"`           // Hostname for containers
	LabelsRaw        []map[string]string `mapstructure:"labels"`             //
	Labels           map[string]string   `mapstructure:"-"`                  // Labels to set when the container starts up
	Auth             []DockerDriverAuth  `mapstructure:"auth"`               // Authentication credentials for a private Docker registry
	SSL              bool                `mapstructure:"ssl"`                // Flag indicating repository is served via https
	TTY              bool                `mapstructure:"tty"`                // Allocate a Pseudo-TTY
	Interactive      bool                `mapstructure:"interactive"`        // Keep STDIN open even if not attached
	ShmSize          int64               `mapstructure:"shm_size"`           // Size of /dev/shm of the container in bytes
	WorkDir          string              `mapstructure:"work_dir"`           // Working directory inside the container
	Logging          []DockerLoggingOpts `mapstructure:"logging"`            // Logging options for syslog server
	Volumes          []string            `mapstructure:"volumes"`            // Host-Volumes to mount in, syntax: /path/to/host/directory:/destination/path/in/container
}

// Validate validates a docker driver config
func (c *DockerDriverConfig) Validate() error {
	if c.ImageName == "" {
		return fmt.Errorf("Docker Driver needs an image name")
	}

	c.PortMap = mapMergeStrInt(c.PortMapRaw...)
	c.Labels = mapMergeStrStr(c.LabelsRaw...)
	if len(c.Logging) > 0 {
		c.Logging[0].Config = mapMergeStrStr(c.Logging[0].ConfigRaw...)
	}
	return nil
}

// NewDockerDriverConfig returns a docker driver config by parsing the HCL
// config
func NewDockerDriverConfig(task *structs.Task, env *env.TaskEnvironment) (*DockerDriverConfig, error) {
	var dconf DockerDriverConfig

	// Default to SSL
	dconf.SSL = true

	if err := mapstructure.WeakDecode(task.Config, &dconf); err != nil {
		return nil, err
	}

	// Interpolate everthing that is a string
	dconf.ImageName = env.ReplaceEnv(dconf.ImageName)
	dconf.Command = env.ReplaceEnv(dconf.Command)
	dconf.IpcMode = env.ReplaceEnv(dconf.IpcMode)
	dconf.NetworkMode = env.ReplaceEnv(dconf.NetworkMode)
	dconf.PidMode = env.ReplaceEnv(dconf.PidMode)
	dconf.UTSMode = env.ReplaceEnv(dconf.UTSMode)
	dconf.Hostname = env.ReplaceEnv(dconf.Hostname)
	dconf.WorkDir = env.ReplaceEnv(dconf.WorkDir)
	dconf.Volumes = env.ParseAndReplace(dconf.Volumes)
	dconf.DNSServers = env.ParseAndReplace(dconf.DNSServers)
	dconf.DNSSearchDomains = env.ParseAndReplace(dconf.DNSSearchDomains)
	dconf.LoadImages = env.ParseAndReplace(dconf.LoadImages)

	for _, m := range dconf.LabelsRaw {
		for k, v := range m {
			delete(m, k)
			m[env.ReplaceEnv(k)] = env.ReplaceEnv(v)
		}
	}

	for _, a := range dconf.Auth {
		a.Username = env.ReplaceEnv(a.Username)
		a.Password = env.ReplaceEnv(a.Password)
		a.Email = env.ReplaceEnv(a.Email)
		a.ServerAddress = env.ReplaceEnv(a.ServerAddress)
	}

	for _, l := range dconf.Logging {
		l.Type = env.ReplaceEnv(l.Type)
		for _, c := range l.ConfigRaw {
			for k, v := range c {
				delete(c, k)
				c[env.ReplaceEnv(k)] = env.ReplaceEnv(v)
			}
		}
	}

	for _, m := range dconf.PortMapRaw {
		for k, v := range m {
			delete(m, k)
			m[env.ReplaceEnv(k)] = v
		}
	}

	// Remove any http
	if strings.Contains(dconf.ImageName, "https://") {
		dconf.ImageName = strings.Replace(dconf.ImageName, "https://", "", 1)
	}

	if err := dconf.Validate(); err != nil {
		return nil, err
	}
	return &dconf, nil
}

type dockerPID struct {
	Version        string
	ImageID        string
	ContainerID    string
	KillTimeout    time.Duration
	MaxKillTimeout time.Duration
	PluginConfig   *PluginReattachConfig
}

type DockerHandle struct {
	pluginClient      *plugin.Client
	executor          executor.Executor
	client            *docker.Client
	waitClient        *docker.Client
	logger            *log.Logger
	dockerLogger      func(level string, message string, v ...interface{})
	cleanupImage      bool
	imageID           string
	containerID       string
	version           string
	clkSpeed          float64
	killTimeout       time.Duration
	maxKillTimeout    time.Duration
	resourceUsageLock sync.RWMutex
	resourceUsage     *cstructs.TaskResourceUsage
	waitCh            chan *dstructs.WaitResult
	doneCh            chan bool
}

func NewDockerDriver(ctx *DriverContext) Driver {
	return &DockerDriver{DriverContext: *ctx}
}

// Validate is used to validate the driver configuration
func (d *DockerDriver) Validate(config map[string]interface{}) error {
	fd := &fields.FieldData{
		Raw: config,
		Schema: map[string]*fields.FieldSchema{
			"image": &fields.FieldSchema{
				Type:     fields.TypeString,
				Required: true,
			},
			"load": &fields.FieldSchema{
				Type: fields.TypeArray,
			},
			"command": &fields.FieldSchema{
				Type: fields.TypeString,
			},
			"args": &fields.FieldSchema{
				Type: fields.TypeArray,
			},
			"ipc_mode": &fields.FieldSchema{
				Type: fields.TypeString,
			},
			"network_mode": &fields.FieldSchema{
				Type: fields.TypeString,
			},
			"pid_mode": &fields.FieldSchema{
				Type: fields.TypeString,
			},
			"uts_mode": &fields.FieldSchema{
				Type: fields.TypeString,
			},
			"userns_mode": &fields.FieldSchema{
				Type: fields.TypeString,
			},
			"port_map": &fields.FieldSchema{
				Type: fields.TypeArray,
			},
			"privileged": &fields.FieldSchema{
				Type: fields.TypeBool,
			},
			"dns_servers": &fields.FieldSchema{
				Type: fields.TypeArray,
			},
			"dns_search_domains": &fields.FieldSchema{
				Type: fields.TypeArray,
			},
			"hostname": &fields.FieldSchema{
				Type: fields.TypeString,
			},
			"labels": &fields.FieldSchema{
				Type: fields.TypeArray,
			},
			"auth": &fields.FieldSchema{
				Type: fields.TypeArray,
			},
			"ssl": &fields.FieldSchema{
				Type: fields.TypeBool,
			},
			"tty": &fields.FieldSchema{
				Type: fields.TypeBool,
			},
			"interactive": &fields.FieldSchema{
				Type: fields.TypeBool,
			},
			"shm_size": &fields.FieldSchema{
				Type: fields.TypeInt,
			},
			"work_dir": &fields.FieldSchema{
				Type: fields.TypeString,
			},
			"logging": &fields.FieldSchema{
				Type: fields.TypeArray,
			},
			"volumes": &fields.FieldSchema{
				Type: fields.TypeArray,
			},
		},
	}

	if err := fd.Validate(); err != nil {
		return err
	}

	return nil
}

func (d *DockerDriver) Abilities() DriverAbilities {
	return DriverAbilities{
		SendSignals: true,
	}
}

func (d *DockerDriver) Start(ctx *ExecContext, task *structs.Task) (DriverHandle, error) {
	dockerLogger := dockerLogger(d.logger, ctx.AllocID, task.Name)

	// Set environment variables.
	d.taskEnv.SetAllocDir(allocdir.SharedAllocContainerPath).
		SetTaskLocalDir(allocdir.TaskLocalContainerPath).SetSecretsDir(allocdir.TaskSecretsContainerPath).Build()

	driverConfig, err := NewDockerDriverConfig(task, d.taskEnv)
	if err != nil {
		return nil, err
	}

	cleanupImage := d.config.ReadBoolDefault("docker.cleanup.image", true)

	taskDir, ok := ctx.AllocDir.TaskDirs[d.DriverContext.taskName]
	if !ok {
		return nil, fmt.Errorf("Could not find task directory for task: %v", d.DriverContext.taskName)
	}

	// Initialize docker API clients
	client, waitClient, err := d.dockerClients()
	if err != nil {
		return nil, fmt.Errorf("Failed to connect to docker daemon: %s", err)
	}

	if err := d.createImage(driverConfig, client, taskDir); err != nil {
		return nil, err
	}

	image := driverConfig.ImageName
	// Now that we have the image we can get the image id
	dockerImage, err := client.InspectImage(image)
	if err != nil {
		dockerLogger(ERR, "failed getting image id for %s: %s", image, err)
		d.logger.Printf("[ERR] driver.docker: failed getting image id for %s: %s", image, err)
		return nil, fmt.Errorf("Failed to determine image id for `%s`: %s", image, err)
	}
	dockerLogger(DEBUG, "identified image %s as %s", image, dockerImage.ID)

	bin, err := discover.NomadExecutable()
	if err != nil {
		return nil, fmt.Errorf("unable to find the nomad binary: %v", err)
	}
	pluginLogFile := filepath.Join(taskDir, fmt.Sprintf("%s-executor.out", task.Name))
	pluginConfig := &plugin.ClientConfig{
		Cmd: exec.Command(bin, "executor", pluginLogFile),
	}

	exec, pluginClient, err := createExecutor(pluginConfig, d.config.LogOutput, d.config)
	if err != nil {
		return nil, err
	}
	executorCtx := &executor.ExecutorContext{
		TaskEnv:        d.taskEnv,
		Task:           task,
		Driver:         "docker",
		AllocDir:       ctx.AllocDir,
		AllocID:        ctx.AllocID,
		PortLowerBound: d.config.ClientMinPort,
		PortUpperBound: d.config.ClientMaxPort,
	}
	if err := exec.SetContext(executorCtx); err != nil {
		pluginClient.Kill()
		return nil, fmt.Errorf("failed to set executor context: %v", err)
	}

	// Only launch syslog server if we're going to use it!
	syslogAddr := ""
	if runtime.GOOS == "darwin" && len(driverConfig.Logging) == 0 {
		dockerLogger(DEBUG, "disabling syslog driver as Docker for Mac workaround")
	} else if len(driverConfig.Logging) == 0 || driverConfig.Logging[0].Type == "syslog" {
		ss, err := exec.LaunchSyslogServer()
		if err != nil {
			pluginClient.Kill()
			return nil, fmt.Errorf("failed to start syslog collector: %v", err)
		}
		syslogAddr = ss.Addr
	}

	config, err := d.createContainerConfig(ctx, task, driverConfig, syslogAddr)
	if err != nil {
		dockerLogger(ERR, "failed to create container configuration for image %s: %s", image, err)
		pluginClient.Kill()
		return nil, fmt.Errorf("Failed to create container configuration for image %s: %s", image, err)
	}

	container, rerr := d.createContainer(config, dockerLogger)
	if rerr != nil {
		dockerLogger(ERR, "failed to create container: %s", rerr)
		pluginClient.Kill()
		rerr.Err = fmt.Sprintf("Failed to create container: %s", rerr.Err)
		return nil, rerr
	}

	dockerLogger(INFO, "created container %s", container.ID)

	// We don't need to start the container if the container is already running
	// since we don't create containers which are already present on the host
	// and are running
	if !container.State.Running {
		// Start the container
		err := d.startContainer(container)
		if err != nil {
			dockerLogger(ERR, "failed to start container %s: %s", container.ID, err)
			pluginClient.Kill()
			err.Err = fmt.Sprintf("Failed to start container %s: %s", container.ID, err)
			return nil, err
		}
		dockerLogger(INFO, "started container %s", container.ID)
	} else {
		dockerLogger(DEBUG, "re-attaching to container %s with status %q",
			container.ID, container.State.String())
	}

	// Return a driver handle
	maxKill := d.DriverContext.config.MaxKillTimeout
	h := &DockerHandle{
		client:         client,
		waitClient:     waitClient,
		executor:       exec,
		pluginClient:   pluginClient,
		cleanupImage:   cleanupImage,
		logger:         d.logger,
		dockerLogger:   dockerLogger,
		imageID:        dockerImage.ID,
		containerID:    container.ID,
		version:        d.config.Version,
		killTimeout:    GetKillTimeout(task.KillTimeout, maxKill),
		maxKillTimeout: maxKill,
		doneCh:         make(chan bool),
		waitCh:         make(chan *dstructs.WaitResult, 1),
	}
	if err := exec.SyncServices(consulContext(d.config, container.ID)); err != nil {
		dockerLogger(ERR, "error registering services with consul for task: %q: %v", task.Name, err)
	}
	go h.collectStats()
	go h.run()
	return h, nil
}

// dockerClients creates two *docker.Client, one for long running operations and
// the other for shorter operations. In test / dev mode we can use ENV vars to
// connect to the docker daemon. In production mode we will read docker.endpoint
// from the config file.
func (d *DockerDriver) dockerClients() (*docker.Client, *docker.Client, error) {
	if client != nil && waitClient != nil {
		return client, waitClient, nil
	}

	var err error
	var merr multierror.Error
	createClients.Do(func() {
		if err = shelpers.Init(); err != nil {
			d.logger.Printf("[FATAL] driver.docker: unable to initialize stats: %v", err)
			return
		}

		// Default to using whatever is configured in docker.endpoint. If this is
		// not specified we'll fall back on NewClientFromEnv which reads config from
		// the DOCKER_* environment variables DOCKER_HOST, DOCKER_TLS_VERIFY, and
		// DOCKER_CERT_PATH. This allows us to lock down the config in production
		// but also accept the standard ENV configs for dev and test.
		dockerEndpoint := d.config.Read("docker.endpoint")
		if dockerEndpoint != "" {
			cert := d.config.Read("docker.tls.cert")
			key := d.config.Read("docker.tls.key")
			ca := d.config.Read("docker.tls.ca")

			if cert+key+ca != "" {
				d.logger.Printf("[DEBUG] driver.docker: using TLS client connection to %s", dockerEndpoint)
				client, err = docker.NewTLSClient(dockerEndpoint, cert, key, ca)
				if err != nil {
					merr.Errors = append(merr.Errors, err)
				}
				waitClient, err = docker.NewTLSClient(dockerEndpoint, cert, key, ca)
				if err != nil {
					merr.Errors = append(merr.Errors, err)
				}
			} else {
				d.logger.Printf("[DEBUG] driver.docker: using standard client connection to %s", dockerEndpoint)
				client, err = docker.NewClient(dockerEndpoint)
				if err != nil {
					merr.Errors = append(merr.Errors, err)
				}
				waitClient, err = docker.NewClient(dockerEndpoint)
				if err != nil {
					merr.Errors = append(merr.Errors, err)
				}
			}
			client.SetTimeout(dockerTimeout)
			return
		}

		d.logger.Println("[DEBUG] driver.docker: using client connection initialized from environment")
		client, err = docker.NewClientFromEnv()
		if err != nil {
			merr.Errors = append(merr.Errors, err)
		}
		client.SetTimeout(dockerTimeout)

		waitClient, err = docker.NewClientFromEnv()
		if err != nil {
			merr.Errors = append(merr.Errors, err)
		}
	})
	return client, waitClient, merr.ErrorOrNil()
}

func (d *DockerDriver) Fingerprint(cfg *config.Config, node *structs.Node) (bool, error) {
	// Get the current status so that we can log any debug messages only if the
	// state changes
	_, currentlyEnabled := node.Attributes[dockerDriverAttr]

	// Initialize docker API clients
	client, _, err := d.dockerClients()
	if err != nil {
		delete(node.Attributes, dockerDriverAttr)
		if currentlyEnabled {
			d.logger.Printf("[INFO] driver.docker: failed to initialize client: %s", err)
		}
		return false, nil
	}

	privileged := d.config.ReadBoolDefault(dockerPrivilegedConfigOption, false)
	if privileged {
		node.Attributes[dockerPrivilegedConfigOption] = "1"
	}

	// This is the first operation taken on the client so we'll try to
	// establish a connection to the Docker daemon. If this fails it means
	// Docker isn't available so we'll simply disable the docker driver.
	env, err := client.Version()
	if err != nil {
		if currentlyEnabled {
			d.logger.Printf("[DEBUG] driver.docker: could not connect to docker daemon at %s: %s", client.Endpoint(), err)
		}
		delete(node.Attributes, dockerDriverAttr)
		return false, nil
	}

	node.Attributes[dockerDriverAttr] = "1"
	node.Attributes["driver.docker.version"] = env.Get("Version")

	// Advertise if this node supports Docker volumes
	if d.config.ReadBoolDefault(dockerVolumesConfigOption, dockerVolumesConfigDefault) {
		node.Attributes["driver."+dockerVolumesConfigOption] = "1"
	}

	return true, nil
}

func (d *DockerDriver) containerBinds(driverConfig *DockerDriverConfig, alloc *allocdir.AllocDir,
	task *structs.Task) ([]string, error) {

	shared := alloc.SharedDir
	taskDir, ok := alloc.TaskDirs[task.Name]
	if !ok {
		return nil, fmt.Errorf("Failed to find task local directory: %v", task.Name)
	}
	local := filepath.Join(taskDir, allocdir.TaskLocal)

	secret, err := alloc.GetSecretDir(task.Name)
	if err != nil {
		return nil, err
	}

	allocDirBind := fmt.Sprintf("%s:%s", shared, allocdir.SharedAllocContainerPath)
	taskLocalBind := fmt.Sprintf("%s:%s", local, allocdir.TaskLocalContainerPath)
	secretDirBind := fmt.Sprintf("%s:%s", secret, allocdir.TaskSecretsContainerPath)
	binds := []string{allocDirBind, taskLocalBind, secretDirBind}

	volumesEnabled := d.config.ReadBoolDefault(dockerVolumesConfigOption, dockerVolumesConfigDefault)

	for _, userbind := range driverConfig.Volumes {
		parts := strings.Split(userbind, ":")
		if len(parts) < 2 {
			return nil, fmt.Errorf("invalid docker volume: %q", userbind)
		}

		// Resolve dotted path segments
		parts[0] = filepath.Clean(parts[0])

		// Absolute paths aren't always supported
		if filepath.IsAbs(parts[0]) {
			if !volumesEnabled {
				// Disallow mounting arbitrary absolute paths
				return nil, fmt.Errorf("%s is false; cannot mount host paths: %+q", dockerVolumesConfigOption, userbind)
			}
			binds = append(binds, userbind)
			continue
		}

		// Relative paths are always allowed as they mount within a container
		// Expand path relative to alloc dir
		parts[0] = filepath.Join(taskDir, parts[0])
		binds = append(binds, strings.Join(parts, ":"))
	}

	if selinuxLabel := d.config.Read(dockerSELinuxLabelConfigOption); selinuxLabel != "" {
		// Apply SELinux Label to each volume
		for i := range binds {
			binds[i] = fmt.Sprintf("%s:%s", binds[i], selinuxLabel)
		}
	}

	return binds, nil
}

// createContainerConfig initializes a struct needed to call docker.client.CreateContainer()
func (d *DockerDriver) createContainerConfig(ctx *ExecContext, task *structs.Task,
	driverConfig *DockerDriverConfig, syslogAddr string) (docker.CreateContainerOptions, error) {
	var c docker.CreateContainerOptions
	if task.Resources == nil {
		// Guard against missing resources. We should never have been able to
		// schedule a job without specifying this.
		d.logger.Println("[ERR] driver.docker: task.Resources is empty")
		return c, fmt.Errorf("task.Resources is empty")
	}

	binds, err := d.containerBinds(driverConfig, ctx.AllocDir, task)
	if err != nil {
		return c, err
	}

	config := &docker.Config{
		Image:     driverConfig.ImageName,
		Hostname:  driverConfig.Hostname,
		User:      task.User,
		Tty:       driverConfig.TTY,
		OpenStdin: driverConfig.Interactive,
	}

	if driverConfig.WorkDir != "" {
		config.WorkingDir = driverConfig.WorkDir
	}

	memLimit := int64(task.Resources.MemoryMB) * 1024 * 1024

	if len(driverConfig.Logging) == 0 {
		if runtime.GOOS != "darwin" {
			d.logger.Printf("[DEBUG] driver.docker: Setting default logging options to syslog and %s", syslogAddr)
			driverConfig.Logging = []DockerLoggingOpts{
				{Type: "syslog", Config: map[string]string{"syslog-address": syslogAddr}},
			}
		} else {
			d.logger.Printf("[DEBUG] driver.docker: deferring logging to docker on Docker for Mac")
		}
	}

	hostConfig := &docker.HostConfig{
		// Convert MB to bytes. This is an absolute value.
		Memory:     memLimit,
		MemorySwap: memLimit, // MemorySwap is memory + swap.
		// Convert Mhz to shares. This is a relative value.
		CPUShares: int64(task.Resources.CPU),

		// Binds are used to mount a host volume into the container. We mount a
		// local directory for storage and a shared alloc directory that can be
		// used to share data between different tasks in the same task group.
		Binds: binds,
	}

	if len(driverConfig.Logging) != 0 {
		d.logger.Printf("[DEBUG] driver.docker: Using config for logging: %+v", driverConfig.Logging[0])
		hostConfig.LogConfig = docker.LogConfig{
			Type:   driverConfig.Logging[0].Type,
			Config: driverConfig.Logging[0].Config,
		}
	}

	d.logger.Printf("[DEBUG] driver.docker: using %d bytes memory for %s", hostConfig.Memory, task.Name)
	d.logger.Printf("[DEBUG] driver.docker: using %d cpu shares for %s", hostConfig.CPUShares, task.Name)
	d.logger.Printf("[DEBUG] driver.docker: binding directories %#v for %s", hostConfig.Binds, task.Name)

	//  set privileged mode
	hostPrivileged := d.config.ReadBoolDefault(dockerPrivilegedConfigOption, false)
	if driverConfig.Privileged && !hostPrivileged {
		return c, fmt.Errorf(`Docker privileged mode is disabled on this Nomad agent`)
	}
	hostConfig.Privileged = driverConfig.Privileged

	// set SHM size
	if driverConfig.ShmSize != 0 {
		hostConfig.ShmSize = driverConfig.ShmSize
	}

	// set DNS servers
	for _, ip := range driverConfig.DNSServers {
		if net.ParseIP(ip) != nil {
			hostConfig.DNS = append(hostConfig.DNS, ip)
		} else {
			d.logger.Printf("[ERR] driver.docker: invalid ip address for container dns server: %s", ip)
		}
	}

	// set DNS search domains
	for _, domain := range driverConfig.DNSSearchDomains {
		hostConfig.DNSSearch = append(hostConfig.DNSSearch, domain)
	}

	hostConfig.IpcMode = driverConfig.IpcMode
	hostConfig.PidMode = driverConfig.PidMode
	hostConfig.UTSMode = driverConfig.UTSMode
	hostConfig.UsernsMode = driverConfig.UsernsMode

	hostConfig.NetworkMode = driverConfig.NetworkMode
	if hostConfig.NetworkMode == "" {
		// docker default
		d.logger.Printf("[DEBUG] driver.docker: networking mode not specified; defaulting to %s", defaultNetworkMode)
		hostConfig.NetworkMode = defaultNetworkMode
	}

	// Setup port mapping and exposed ports
	if len(task.Resources.Networks) == 0 {
		d.logger.Println("[DEBUG] driver.docker: No network interfaces are available")
		if len(driverConfig.PortMap) > 0 {
			return c, fmt.Errorf("Trying to map ports but no network interface is available")
		}
	} else {
		// TODO add support for more than one network
		network := task.Resources.Networks[0]
		publishedPorts := map[docker.Port][]docker.PortBinding{}
		exposedPorts := map[docker.Port]struct{}{}

		for _, port := range network.ReservedPorts {
			// By default we will map the allocated port 1:1 to the container
			containerPortInt := port.Value

			// If the user has mapped a port using port_map we'll change it here
			if mapped, ok := driverConfig.PortMap[port.Label]; ok {
				containerPortInt = mapped
			}

			hostPortStr := strconv.Itoa(port.Value)
			containerPort := docker.Port(strconv.Itoa(containerPortInt))

			publishedPorts[containerPort+"/tcp"] = getPortBinding(network.IP, hostPortStr)
			publishedPorts[containerPort+"/udp"] = getPortBinding(network.IP, hostPortStr)
			d.logger.Printf("[DEBUG] driver.docker: allocated port %s:%d -> %d (static)", network.IP, port.Value, port.Value)

			exposedPorts[containerPort+"/tcp"] = struct{}{}
			exposedPorts[containerPort+"/udp"] = struct{}{}
			d.logger.Printf("[DEBUG] driver.docker: exposed port %d", port.Value)
		}

		for _, port := range network.DynamicPorts {
			// By default we will map the allocated port 1:1 to the container
			containerPortInt := port.Value

			// If the user has mapped a port using port_map we'll change it here
			if mapped, ok := driverConfig.PortMap[port.Label]; ok {
				containerPortInt = mapped
			}

			hostPortStr := strconv.Itoa(port.Value)
			containerPort := docker.Port(strconv.Itoa(containerPortInt))

			publishedPorts[containerPort+"/tcp"] = getPortBinding(network.IP, hostPortStr)
			publishedPorts[containerPort+"/udp"] = getPortBinding(network.IP, hostPortStr)
			d.logger.Printf("[DEBUG] driver.docker: allocated port %s:%d -> %d (mapped)", network.IP, port.Value, containerPortInt)

			exposedPorts[containerPort+"/tcp"] = struct{}{}
			exposedPorts[containerPort+"/udp"] = struct{}{}
			d.logger.Printf("[DEBUG] driver.docker: exposed port %s", containerPort)
		}

		d.taskEnv.SetPortMap(driverConfig.PortMap)

		hostConfig.PortBindings = publishedPorts
		config.ExposedPorts = exposedPorts
	}

	d.taskEnv.Build()
	parsedArgs := d.taskEnv.ParseAndReplace(driverConfig.Args)

	// If the user specified a custom command to run as their entrypoint, we'll
	// inject it here.
	if driverConfig.Command != "" {
		// Validate command
		if err := validateCommand(driverConfig.Command, "args"); err != nil {
			return c, err
		}

		cmd := []string{driverConfig.Command}
		if len(driverConfig.Args) != 0 {
			cmd = append(cmd, parsedArgs...)
		}
		d.logger.Printf("[DEBUG] driver.docker: setting container startup command to: %s", strings.Join(cmd, " "))
		config.Cmd = cmd
	} else if len(driverConfig.Args) != 0 {
		config.Cmd = parsedArgs
	}

	if len(driverConfig.Labels) > 0 {
		config.Labels = driverConfig.Labels
		d.logger.Printf("[DEBUG] driver.docker: applied labels on the container: %+v", config.Labels)
	}

	config.Env = d.taskEnv.EnvList()

	containerName := fmt.Sprintf("%s-%s", task.Name, ctx.AllocID)
	d.logger.Printf("[DEBUG] driver.docker: setting container name to: %s", containerName)

	return docker.CreateContainerOptions{
		Name:       containerName,
		Config:     config,
		HostConfig: hostConfig,
	}, nil
}

var (
	// imageNotFoundMatcher is a regex expression that matches the image not
	// found error Docker returns.
	imageNotFoundMatcher = regexp.MustCompile(`Error: image .+ not found`)
)

// recoverablePullError wraps the error gotten when trying to pull and image if
// the error is recoverable.
func (d *DockerDriver) recoverablePullError(err error, image string) error {
	recoverable := true
	if imageNotFoundMatcher.MatchString(err.Error()) {
		recoverable = false
	}
	return structs.NewRecoverableError(fmt.Errorf("Failed to pull `%s`: %s", image, err), recoverable)
}

func (d *DockerDriver) Periodic() (bool, time.Duration) {
	return true, 15 * time.Second
}

// createImage creates a docker image either by pulling it from a registry or by
// loading it from the file system
func (d *DockerDriver) createImage(driverConfig *DockerDriverConfig, client *docker.Client, taskDir string) error {
	image := driverConfig.ImageName
	repo, tag := docker.ParseRepositoryTag(image)
	if tag == "" {
		tag = "latest"
	}

	var dockerImage *docker.Image
	var err error
	// We're going to check whether the image is already downloaded. If the tag
	// is "latest" we have to check for a new version every time so we don't
	// bother to check and cache the id here. We'll download first, then cache.
	if tag != "latest" {
		dockerImage, err = client.InspectImage(image)
	}

	// Download the image
	if dockerImage == nil {
		if len(driverConfig.LoadImages) > 0 {
			return d.loadImage(driverConfig, client, taskDir)
		}

		return d.pullImage(driverConfig, client, repo, tag)
	}
	return err
}

// pullImage creates an image by pulling it from a docker registry
func (d *DockerDriver) pullImage(driverConfig *DockerDriverConfig, client *docker.Client, repo string, tag string) error {
	pullOptions := docker.PullImageOptions{
		Repository: repo,
		Tag:        tag,
	}

	authOptions := docker.AuthConfiguration{}
	if len(driverConfig.Auth) != 0 {
		authOptions = docker.AuthConfiguration{
			Username:      driverConfig.Auth[0].Username,
			Password:      driverConfig.Auth[0].Password,
			Email:         driverConfig.Auth[0].Email,
			ServerAddress: driverConfig.Auth[0].ServerAddress,
		}
	}

	if authConfigFile := d.config.Read("docker.auth.config"); authConfigFile != "" {
		if f, err := os.Open(authConfigFile); err == nil {
			defer f.Close()
			var authConfigurations *docker.AuthConfigurations
			if authConfigurations, err = docker.NewAuthConfigurations(f); err != nil {
				return fmt.Errorf("Failed to create docker auth object: %v", err)
			}

			authConfigurationKey := ""
			if driverConfig.SSL {
				authConfigurationKey += "https://"
			}

			authConfigurationKey += strings.Split(driverConfig.ImageName, "/")[0]
			if authConfiguration, ok := authConfigurations.Configs[authConfigurationKey]; ok {
				authOptions = authConfiguration
			} else {
				d.logger.Printf("[INFO] Failed to find docker auth with key %s", authConfigurationKey)
			}
		} else {
			return fmt.Errorf("Failed to open auth config file: %v, error: %v", authConfigFile, err)
		}
	}

	err := client.PullImage(pullOptions, authOptions)
	if err != nil {
		d.logger.Printf("[ERR] driver.docker: failed pulling container %s:%s: %s", repo, tag, err)
		return d.recoverablePullError(err, driverConfig.ImageName)
	}
	d.logger.Printf("[DEBUG] driver.docker: docker pull %s:%s succeeded", repo, tag)
	return nil
}

// loadImage creates an image by loading it from the file system
func (d *DockerDriver) loadImage(driverConfig *DockerDriverConfig, client *docker.Client, taskDir string) error {
	var errors multierror.Error
	for _, image := range driverConfig.LoadImages {
		archive := filepath.Join(taskDir, allocdir.TaskLocal, image)
		d.logger.Printf("[DEBUG] driver.docker: loading image from: %v", archive)
		f, err := os.Open(archive)
		if err != nil {
			errors.Errors = append(errors.Errors, fmt.Errorf("unable to open image archive: %v", err))
			continue
		}
		if err := client.LoadImage(docker.LoadImageOptions{InputStream: f}); err != nil {
			errors.Errors = append(errors.Errors, err)
		}
		f.Close()
	}
	return errors.ErrorOrNil()
}

// createContainer creates the container given the passed configuration. It
// attempts to handle any transient Docker errors.
<<<<<<< HEAD
func (d *DockerDriver) createContainer(config docker.CreateContainerOptions, dockerLogger func(level string, message string, v ...interface{})) (*docker.Container, *structs.RecoverableError) {
	attempted := 0

	recoverable := func(err error) *structs.RecoverableError {
		r := false
		if strings.Contains(err.Error(), "Client.Timeout exceeded while awaiting headers") ||
			strings.Contains(err.Error(), "EOF") {
			r = true
		}
		return structs.NewRecoverableError(err, r)
	}

=======
func (d *DockerDriver) createContainer(config docker.CreateContainerOptions) (*docker.Container, *structs.RecoverableError) {
>>>>>>> 288c329c
	// Create a container
	attempted := 0
CREATE:
	container, createErr := client.CreateContainer(config)
	if createErr == nil {
		return container, nil
	}

	d.logger.Printf("[DEBUG] driver.docker: failed to create container %q (attempt %d): %v", config.Name, attempted+1, createErr)
	if strings.Contains(strings.ToLower(createErr.Error()), "container already exists") {
		containers, err := client.ListContainers(docker.ListContainersOptions{
			All: true,
		})
		if err != nil {
<<<<<<< HEAD
			dockerLogger(ERR, "failed to query list of containers matching name: %s", config.Name)
			return nil, recoverable(fmt.Errorf("Failed to query list of containers: %s", err))
=======
			d.logger.Printf("[ERR] driver.docker: failed to query list of containers matching name:%s", config.Name)
			return nil, recoverableErrTimeouts(fmt.Errorf("Failed to query list of containers: %s", err))
>>>>>>> 288c329c
		}

		// Delete matching containers
		// Adding a / infront of the container name since Docker returns the
		// container names with a / pre-pended to the Nomad generated container names
		containerName := "/" + config.Name
		d.logger.Printf("[DEBUG] driver.docker: searching for container name %q to purge", containerName)
		for _, container := range containers {
			d.logger.Printf("[DEBUG] driver.docker: listed container %+v", container)
			found := false
			for _, name := range container.Names {
				if name == containerName {
					found = true
					break
				}
			}

			if !found {
				continue
			}

			// Inspect the container and if the container isn't dead then return
			// the container
			container, err := client.InspectContainer(container.ID)
			if err != nil {
				return nil, recoverableErrTimeouts(fmt.Errorf("Failed to inspect container %s: %s", container.ID, err))
			}
			if container != nil && (container.State.Running || container.State.FinishedAt.IsZero()) {
				return container, nil
			}

			err = client.RemoveContainer(docker.RemoveContainerOptions{
				ID:    container.ID,
				Force: true,
			})
			if err != nil {
<<<<<<< HEAD
				dockerLogger(ERR, "failed to purge container %s", container.ID)
				return nil, recoverable(fmt.Errorf("Failed to purge container %s: %s", container.ID, err))
=======
				d.logger.Printf("[ERR] driver.docker: failed to purge container %s", container.ID)
				return nil, recoverableErrTimeouts(fmt.Errorf("Failed to purge container %s: %s", container.ID, err))
>>>>>>> 288c329c
			} else if err == nil {
				d.logger.Printf(INFO, "driver.docker: purged container %s", container.ID)
			}
		}

		if attempted < 5 {
			attempted++
			time.Sleep(1 * time.Second)
			goto CREATE
		}
	}

	return nil, recoverableErrTimeouts(createErr)
}

// startContainer starts the passed container. It attempts to handle any
// transient Docker errors.
func (d *DockerDriver) startContainer(c *docker.Container) *structs.RecoverableError {
	// Start a container
	attempted := 0
START:
	startErr := client.StartContainer(c.ID, c.HostConfig)
	if startErr == nil {
		return nil
	}

	d.logger.Printf("[DEBUG] driver.docker: failed to start container %q (attempt %d): %v", c.ID, attempted+1, startErr)

	// If it is a 500 error it is likely we can retry and be successful
	if strings.Contains(startErr.Error(), "API error (500)") {
		if attempted < 5 {
			attempted++
			time.Sleep(1 * time.Second)
			goto START
		}
	}

	return recoverableErrTimeouts(startErr)
}

func (d *DockerDriver) Open(ctx *ExecContext, handleID string) (DriverHandle, error) {
	cleanupImage := d.config.ReadBoolDefault("docker.cleanup.image", true)

	// Split the handle
	pidBytes := []byte(strings.TrimPrefix(handleID, "DOCKER:"))
	pid := &dockerPID{}
	if err := json.Unmarshal(pidBytes, pid); err != nil {
		return nil, fmt.Errorf("Failed to parse handle '%s': %v", handleID, err)
	}
	d.logger.Printf("[INFO] driver.docker [%s]: re-attaching to docker process: %s", ctx.AllocID, pid.ContainerID)
	d.logger.Printf("[DEBUG] driver.docker [%s]: re-attached to handle: %s", ctx.AllocID, handleID)
	pluginConfig := &plugin.ClientConfig{
		Reattach: pid.PluginConfig.PluginConfig(),
	}

	client, waitClient, err := d.dockerClients()
	if err != nil {
		return nil, fmt.Errorf("Failed to connect to docker daemon: %s", err)
	}

	// Look for a running container with this ID
	containers, err := client.ListContainers(docker.ListContainersOptions{
		Filters: map[string][]string{
			"id": []string{pid.ContainerID},
		},
	})
	if err != nil {
		return nil, fmt.Errorf("Failed to query for container %s: %v", pid.ContainerID, err)
	}

	found := false
	for _, container := range containers {
		if container.ID == pid.ContainerID {
			found = true
		}
	}
	if !found {
		return nil, fmt.Errorf("Failed to find container %s", pid.ContainerID)
	}
	exec, pluginClient, err := createExecutor(pluginConfig, d.config.LogOutput, d.config)
	if err != nil {
		d.logger.Printf("[INFO] driver.docker [%s]: couldn't re-attach to the plugin process: %v", ctx.AllocID, err)
		d.logger.Printf("[DEBUG] driver.docker [%s]: stopping container %q", ctx.AllocID, pid.ContainerID)
		if e := client.StopContainer(pid.ContainerID, uint(pid.KillTimeout.Seconds())); e != nil {
			d.logger.Printf("[DEBUG] driver.docker [%s]: couldn't stop container: %v", ctx.AllocID, e)
		}
		return nil, err
	}

	ver, _ := exec.Version()
	d.logger.Printf("[DEBUG] driver.docker [%s]: version of executor: %v", ctx.AllocID, ver.Version)

	// Return a driver handle
	h := &DockerHandle{
		client:         client,
		waitClient:     waitClient,
		executor:       exec,
		pluginClient:   pluginClient,
		cleanupImage:   cleanupImage,
		logger:         d.logger,
		imageID:        pid.ImageID,
		containerID:    pid.ContainerID,
		version:        pid.Version,
		killTimeout:    pid.KillTimeout,
		maxKillTimeout: pid.MaxKillTimeout,
		doneCh:         make(chan bool),
		waitCh:         make(chan *dstructs.WaitResult, 1),
	}
	if err := exec.SyncServices(consulContext(d.config, pid.ContainerID)); err != nil {
		h.logger.Printf("[ERR] driver.docker: error registering services with consul: %v", err)
	}

	go h.collectStats()
	go h.run()
	return h, nil
}

func (h *DockerHandle) ID() string {
	// Return a handle to the PID
	pid := dockerPID{
		Version:        h.version,
		ImageID:        h.imageID,
		ContainerID:    h.containerID,
		KillTimeout:    h.killTimeout,
		MaxKillTimeout: h.maxKillTimeout,
		PluginConfig:   NewPluginReattachConfig(h.pluginClient.ReattachConfig()),
	}
	data, err := json.Marshal(pid)
	if err != nil {
		h.dockerLogger(ERR, "failed to marshal docker PID to JSON: %s", err)
	}
	return fmt.Sprintf("DOCKER:%s", string(data))
}

func (h *DockerHandle) ContainerID() string {
	return h.containerID
}

func (h *DockerHandle) WaitCh() chan *dstructs.WaitResult {
	return h.waitCh
}

func (h *DockerHandle) Update(task *structs.Task) error {
	// Store the updated kill timeout.
	h.killTimeout = GetKillTimeout(task.KillTimeout, h.maxKillTimeout)
	if err := h.executor.UpdateTask(task); err != nil {
		h.dockerLogger(DEBUG, "failed to update log config: %v", err)
	}

	// Update is not possible
	return nil
}

func (h *DockerHandle) Signal(s os.Signal) error {
	// Convert types
	sysSig, ok := s.(syscall.Signal)
	if !ok {
		return fmt.Errorf("Failed to determine signal number")
	}

	dockerSignal := docker.Signal(sysSig)
	opts := docker.KillContainerOptions{
		ID:     h.containerID,
		Signal: dockerSignal,
	}
	return h.client.KillContainer(opts)

}

// Kill is used to terminate the task. This uses `docker stop -t killTimeout`
func (h *DockerHandle) Kill() error {
	// Stop the container
	err := h.client.StopContainer(h.containerID, uint(h.killTimeout.Seconds()))
	if err != nil {
		h.executor.Exit()
		h.pluginClient.Kill()

		// Container has already been removed.
		if strings.Contains(err.Error(), NoSuchContainerError) {
			h.dockerLogger(DEBUG, "attempted to stop non-existent container %s", h.containerID)
			return nil
		}
		h.dockerLogger(ERR, "failed to stop container %s: %v", h.containerID, err)
		return fmt.Errorf("Failed to stop container %s: %s", h.containerID, err)
	}
	h.dockerLogger(INFO, "stopped container %s", h.containerID)
	return nil
}

func (h *DockerHandle) Stats() (*cstructs.TaskResourceUsage, error) {
	h.resourceUsageLock.RLock()
	defer h.resourceUsageLock.RUnlock()
	var err error
	if h.resourceUsage == nil {
		err = fmt.Errorf("stats collection hasn't started yet")
	}
	return h.resourceUsage, err
}

func (h *DockerHandle) run() {
	// Wait for it...
	exitCode, werr := h.waitClient.WaitContainer(h.containerID)
	if werr != nil {
		h.dockerLogger(ERR, "failed to wait for %s; container already terminated", h.containerID)
	}

	if exitCode != 0 {
		werr = fmt.Errorf("Docker container exited with non-zero exit code: %d", exitCode)
	}

	close(h.doneCh)

	// Remove services
	if err := h.executor.DeregisterServices(); err != nil {
		h.dockerLogger(ERR, "error deregistering services: %v", err)
	}

	// Shutdown the syslog collector
	if err := h.executor.Exit(); err != nil {
		h.dockerLogger(ERR, "failed to kill the syslog collector: %v", err)
	}
	h.pluginClient.Kill()

	// Stop the container just incase the docker daemon's wait returned
	// incorrectly
	if err := h.client.StopContainer(h.containerID, 0); err != nil {
		_, noSuchContainer := err.(*docker.NoSuchContainer)
		_, containerNotRunning := err.(*docker.ContainerNotRunning)
		if !containerNotRunning && !noSuchContainer {
			h.dockerLogger(ERR, "error stopping container: %v", err)
		}
	}

	// Remove the container
	if err := h.client.RemoveContainer(docker.RemoveContainerOptions{ID: h.containerID, RemoveVolumes: true, Force: true}); err != nil {
		h.dockerLogger(ERR, "error removing container: %v", err)
	}

	// Cleanup the image
	if h.cleanupImage {
		if err := h.client.RemoveImage(h.imageID); err != nil {
			h.dockerLogger(DEBUG, "error removing image: %v", err)
		}
	}

	// Send the results
	h.waitCh <- dstructs.NewWaitResult(exitCode, 0, werr)
	close(h.waitCh)
}

// collectStats starts collecting resource usage stats of a docker container
func (h *DockerHandle) collectStats() {
	statsCh := make(chan *docker.Stats)
	statsOpts := docker.StatsOptions{ID: h.containerID, Done: h.doneCh, Stats: statsCh, Stream: true}
	go func() {
		//TODO handle Stats error
		if err := h.waitClient.Stats(statsOpts); err != nil {
			h.dockerLogger(DEBUG, "error collecting stats from container %s: %v", h.containerID, err)
		}
	}()
	numCores := runtime.NumCPU()
	for {
		select {
		case s := <-statsCh:
			if s != nil {
				ms := &cstructs.MemoryStats{
					RSS:      s.MemoryStats.Stats.Rss,
					Cache:    s.MemoryStats.Stats.Cache,
					Swap:     s.MemoryStats.Stats.Swap,
					MaxUsage: s.MemoryStats.MaxUsage,
					Measured: DockerMeasuredMemStats,
				}

				cs := &cstructs.CpuStats{
					ThrottledPeriods: s.CPUStats.ThrottlingData.ThrottledPeriods,
					ThrottledTime:    s.CPUStats.ThrottlingData.ThrottledTime,
					Measured:         DockerMeasuredCpuStats,
				}

				// Calculate percentage
				cores := len(s.CPUStats.CPUUsage.PercpuUsage)
				cs.Percent = calculatePercent(
					s.CPUStats.CPUUsage.TotalUsage, s.PreCPUStats.CPUUsage.TotalUsage,
					s.CPUStats.SystemCPUUsage, s.PreCPUStats.SystemCPUUsage, cores)
				cs.SystemMode = calculatePercent(
					s.CPUStats.CPUUsage.UsageInKernelmode, s.PreCPUStats.CPUUsage.UsageInKernelmode,
					s.CPUStats.CPUUsage.TotalUsage, s.PreCPUStats.CPUUsage.TotalUsage, cores)
				cs.UserMode = calculatePercent(
					s.CPUStats.CPUUsage.UsageInUsermode, s.PreCPUStats.CPUUsage.UsageInUsermode,
					s.CPUStats.CPUUsage.TotalUsage, s.PreCPUStats.CPUUsage.TotalUsage, cores)
				cs.TotalTicks = (cs.Percent / 100) * shelpers.TotalTicksAvailable() / float64(numCores)

				h.resourceUsageLock.Lock()
				h.resourceUsage = &cstructs.TaskResourceUsage{
					ResourceUsage: &cstructs.ResourceUsage{
						MemoryStats: ms,
						CpuStats:    cs,
					},
					Timestamp: s.Read.UTC().UnixNano(),
				}
				h.resourceUsageLock.Unlock()
			}
		case <-h.doneCh:
			return
		}
	}
}

func calculatePercent(newSample, oldSample, newTotal, oldTotal uint64, cores int) float64 {
	numerator := newSample - oldSample
	denom := newTotal - oldTotal
	if numerator <= 0 || denom <= 0 {
		return 0.0
	}

	return (float64(numerator) / float64(denom)) * float64(cores) * 100.0
}<|MERGE_RESOLUTION|>--- conflicted
+++ resolved
@@ -93,17 +93,13 @@
 
 	// dockerTimeout is the length of time a request can be outstanding before
 	// it is timed out.
-<<<<<<< HEAD
-	dockerTimeout = 10 * time.Minute
-
 	DEBUG = "DEBUG"
 
 	INFO = "INFO"
 
 	ERR = "ERR"
-=======
+
 	dockerTimeout = 5 * time.Minute
->>>>>>> 288c329c
 )
 
 type DockerDriver struct {
@@ -988,22 +984,7 @@
 
 // createContainer creates the container given the passed configuration. It
 // attempts to handle any transient Docker errors.
-<<<<<<< HEAD
 func (d *DockerDriver) createContainer(config docker.CreateContainerOptions, dockerLogger func(level string, message string, v ...interface{})) (*docker.Container, *structs.RecoverableError) {
-	attempted := 0
-
-	recoverable := func(err error) *structs.RecoverableError {
-		r := false
-		if strings.Contains(err.Error(), "Client.Timeout exceeded while awaiting headers") ||
-			strings.Contains(err.Error(), "EOF") {
-			r = true
-		}
-		return structs.NewRecoverableError(err, r)
-	}
-
-=======
-func (d *DockerDriver) createContainer(config docker.CreateContainerOptions) (*docker.Container, *structs.RecoverableError) {
->>>>>>> 288c329c
 	// Create a container
 	attempted := 0
 CREATE:
@@ -1018,13 +999,8 @@
 			All: true,
 		})
 		if err != nil {
-<<<<<<< HEAD
 			dockerLogger(ERR, "failed to query list of containers matching name: %s", config.Name)
-			return nil, recoverable(fmt.Errorf("Failed to query list of containers: %s", err))
-=======
-			d.logger.Printf("[ERR] driver.docker: failed to query list of containers matching name:%s", config.Name)
 			return nil, recoverableErrTimeouts(fmt.Errorf("Failed to query list of containers: %s", err))
->>>>>>> 288c329c
 		}
 
 		// Delete matching containers
@@ -1061,13 +1037,8 @@
 				Force: true,
 			})
 			if err != nil {
-<<<<<<< HEAD
 				dockerLogger(ERR, "failed to purge container %s", container.ID)
-				return nil, recoverable(fmt.Errorf("Failed to purge container %s: %s", container.ID, err))
-=======
-				d.logger.Printf("[ERR] driver.docker: failed to purge container %s", container.ID)
 				return nil, recoverableErrTimeouts(fmt.Errorf("Failed to purge container %s: %s", container.ID, err))
->>>>>>> 288c329c
 			} else if err == nil {
 				d.logger.Printf(INFO, "driver.docker: purged container %s", container.ID)
 			}
